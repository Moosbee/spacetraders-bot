use space_traders_client::models;
use tracing::instrument;

use super::{DatabaseConnector, DbPool};

#[derive(Debug, Clone, serde::Serialize, serde::Deserialize, async_graphql::SimpleObject)]
<<<<<<< HEAD
#[graphql(complex)]
=======
#[graphql(name = "DBContractDelivery")]
>>>>>>> 4b39c747
pub struct ContractDelivery {
    pub contract_id: String,
    pub trade_symbol: models::TradeSymbol,
    pub destination_symbol: String,
    pub units_required: i32,
    pub units_fulfilled: i32,
}

#[async_graphql::ComplexObject]
impl ContractDelivery {
    async fn contract(
        &self,
        ctx: &async_graphql::Context<'_>,
    ) -> crate::Result<Option<crate::Contract>> {
        let database_pool = ctx.data::<crate::DbPool>().unwrap();
        crate::Contract::get_by_id(database_pool, &self.contract_id).await
    }
}

impl ContractDelivery {
    pub fn from_contract_deliver_good(
        contract_delivery: models::contract_deliver_good::ContractDeliverGood,
        contract_id: &str,
    ) -> crate::Result<Self> {
        let trade_symbol = models::TradeSymbol::try_from(contract_delivery.trade_symbol.as_str())
            .map_err(|_| {
            crate::Error::InvalidTradeSymbol(contract_delivery.trade_symbol.clone())
        })?;

        Ok(ContractDelivery {
            contract_id: contract_id.to_string(),
            trade_symbol,
            destination_symbol: contract_delivery.destination_symbol,
            units_required: contract_delivery.units_required,
            units_fulfilled: contract_delivery.units_fulfilled,
        })
    }

    #[instrument(level = "trace", skip(database_pool))]
    pub async fn get_by_contract_id(
        database_pool: &DbPool,
        contract_id: &str,
    ) -> crate::Result<Vec<ContractDelivery>> {
        let erg = sqlx::query_as!(
            ContractDelivery,
            r#"
            SELECT 
              contract_id,
              trade_symbol as "trade_symbol: models::TradeSymbol",
              destination_symbol,
              units_required,
              units_fulfilled
            FROM contract_delivery
            WHERE contract_id = $1
        "#,
            contract_id
        )
        .fetch_all(database_pool.get_cache_pool())
        .await?;
        Ok(erg)
    }

    pub async fn get_by_trade_symbol(
        database_pool: &DbPool,
        trade_symbol: &models::TradeSymbol,
    ) -> crate::Result<Vec<ContractDelivery>> {
        let erg = sqlx::query_as!(
            ContractDelivery,
            r#"
            SELECT 
              contract_id,
              trade_symbol as "trade_symbol: models::TradeSymbol",
              destination_symbol,
              units_required,
              units_fulfilled
            FROM contract_delivery
            WHERE trade_symbol = $1
        "#,
            *trade_symbol as models::TradeSymbol
        )
        .fetch_all(database_pool.get_cache_pool())
        .await?;
        Ok(erg)
    }

    pub async fn get_by_destination_symbol(
        database_pool: &DbPool,
        destination_symbol: &str,
    ) -> crate::Result<Vec<ContractDelivery>> {
        let erg = sqlx::query_as!(
            ContractDelivery,
            r#"
            SELECT 
              contract_id,
              trade_symbol as "trade_symbol: models::TradeSymbol",
              destination_symbol,
              units_required,
              units_fulfilled
            FROM contract_delivery
            WHERE destination_symbol = $1
        "#,
            destination_symbol
        )
        .fetch_all(database_pool.get_cache_pool())
        .await?;
        Ok(erg)
    }

    pub async fn get_by_system_symbol(
        database_pool: &DbPool,
        system_symbol: &str,
    ) -> crate::Result<Vec<ContractDelivery>> {
        let erg = sqlx::query_as!(
            ContractDelivery,
            r#"
            SELECT 
              contract_id,
              trade_symbol as "trade_symbol: models::TradeSymbol",
              destination_symbol,
              units_required,
              units_fulfilled
            FROM contract_delivery JOIN waypoint ON contract_delivery.destination_symbol = waypoint.symbol
            WHERE waypoint.system_symbol = $1
        "#,
            system_symbol
        )
        .fetch_all(database_pool.get_cache_pool())
        .await?;
        Ok(erg)
    }
}

impl DatabaseConnector<ContractDelivery> for ContractDelivery {
    #[instrument(level = "trace", skip(database_pool))]
    async fn insert(database_pool: &DbPool, item: &ContractDelivery) -> crate::Result<()> {
        sqlx::query!(
            r#"
                INSERT INTO contract_delivery (contract_id, trade_symbol, destination_symbol, units_required, units_fulfilled)
                VALUES ($1, $2, $3, $4, $5)
                ON CONFLICT (contract_id, trade_symbol, destination_symbol) DO UPDATE
                SET units_required = EXCLUDED.units_required,
                units_fulfilled = EXCLUDED.units_fulfilled
            "#,
            item.contract_id,
            item.trade_symbol as models::TradeSymbol,
            item.destination_symbol,
            item.units_required,
            item.units_fulfilled
        ).execute(&database_pool.database_pool).await?;

        Ok(())
    }

    #[instrument(level = "trace", skip(database_pool, items))]
    async fn insert_bulk(database_pool: &DbPool, items: &[ContractDelivery]) -> crate::Result<()> {
        let (contract_ids, trade_symbols, units_fulfilled, units_required, destination_symbols): (
            Vec<_>,
            Vec<_>,
            Vec<_>,
            Vec<_>,
            Vec<_>,
        ) = itertools::multiunzip(items.iter().map(|c| {
            (
                c.contract_id.clone(),
                c.trade_symbol,
                c.units_fulfilled,
                c.units_required,
                c.destination_symbol.clone(),
            )
        }));

        sqlx::query!(
            r#"
            INSERT INTO contract_delivery (
              contract_id,
              trade_symbol,
              destination_symbol,
              units_required,
              units_fulfilled
            )
              SELECT * FROM UNNEST(
                $1::character varying[],
                $2::trade_symbol[],
                $3::character varying[],
                $4::integer[],
                $5::integer[]
            )
            ON CONFLICT (contract_id, trade_symbol, destination_symbol) DO UPDATE
            SET units_fulfilled = EXCLUDED.units_fulfilled
        "#,
            &contract_ids,
            &trade_symbols as &[models::TradeSymbol],
            &destination_symbols,
            &units_required,
            &units_fulfilled
        )
        .execute(&database_pool.database_pool)
        .await?;

        Ok(())
    }

    #[instrument(level = "trace", skip(database_pool))]
    async fn get_all(database_pool: &DbPool) -> crate::Result<Vec<ContractDelivery>> {
        let erg = sqlx::query_as!(
            ContractDelivery,
            r#"
            SELECT 
              contract_id,
              trade_symbol as "trade_symbol: models::TradeSymbol",
              destination_symbol,
              units_required,
              units_fulfilled
            FROM contract_delivery
        "#
        )
        .fetch_all(database_pool.get_cache_pool())
        .await?;
        Ok(erg)
    }
}<|MERGE_RESOLUTION|>--- conflicted
+++ resolved
@@ -4,11 +4,8 @@
 use super::{DatabaseConnector, DbPool};
 
 #[derive(Debug, Clone, serde::Serialize, serde::Deserialize, async_graphql::SimpleObject)]
-<<<<<<< HEAD
 #[graphql(complex)]
-=======
 #[graphql(name = "DBContractDelivery")]
->>>>>>> 4b39c747
 pub struct ContractDelivery {
     pub contract_id: String,
     pub trade_symbol: models::TradeSymbol,
