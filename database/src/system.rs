use space_traders_client::models;
use tracing::instrument;

use super::DatabaseConnector;

#[derive(Clone, Debug, PartialEq, serde::Serialize, async_graphql::SimpleObject)]
<<<<<<< HEAD
#[graphql(complex)]
=======
#[graphql(name = "DBSystem")]
>>>>>>> 4b39c747
pub struct System {
    pub symbol: String,
    pub sector_symbol: String,
    pub system_type: models::SystemType,
    pub x: i32,
    pub y: i32,
    // pub factions: Vec<String>,
}

#[async_graphql::ComplexObject]
impl System {
    async fn waypoints(
        &self,
        ctx: &async_graphql::Context<'_>,
    ) -> crate::Result<Vec<crate::Waypoint>> {
        let database_pool = ctx.data::<crate::DbPool>().unwrap();
        crate::Waypoint::get_by_system(database_pool, &self.symbol).await
    }

    async fn market_transactions<'ctx>(
        &self,
        ctx: &async_graphql::Context<'ctx>,
    ) -> crate::Result<Vec<crate::MarketTransaction>> {
        let database_pool = ctx.data::<crate::DbPool>().unwrap();
        let transactions =
            crate::MarketTransaction::get_by_system(database_pool, &self.symbol).await?;
        Ok(transactions)
    }
    async fn shipyard_transactions<'ctx>(
        &self,
        ctx: &async_graphql::Context<'ctx>,
    ) -> crate::Result<Vec<crate::ShipyardTransaction>> {
        let database_pool = ctx.data::<crate::DbPool>().unwrap();
        let transactions =
            crate::ShipyardTransaction::get_by_system(database_pool, &self.symbol).await?;
        Ok(transactions)
    }
    async fn chart_transactions<'ctx>(
        &self,
        ctx: &async_graphql::Context<'ctx>,
    ) -> crate::Result<Vec<crate::ChartTransaction>> {
        let database_pool = ctx.data::<crate::DbPool>().unwrap();
        let transactions =
            crate::ChartTransaction::get_by_system(database_pool, &self.symbol).await?;
        Ok(transactions)
    }
    async fn repair_transactions<'ctx>(
        &self,
        ctx: &async_graphql::Context<'ctx>,
    ) -> crate::Result<Vec<crate::RepairTransaction>> {
        let database_pool = ctx.data::<crate::DbPool>().unwrap();
        let transactions =
            crate::RepairTransaction::get_by_system(database_pool, &self.symbol).await?;
        Ok(transactions)
    }
    async fn scrap_transactions<'ctx>(
        &self,
        ctx: &async_graphql::Context<'ctx>,
    ) -> crate::Result<Vec<crate::ScrapTransaction>> {
        let database_pool = ctx.data::<crate::DbPool>().unwrap();
        let transactions =
            crate::ScrapTransaction::get_by_system(database_pool, &self.symbol).await?;
        Ok(transactions)
    }
    async fn ship_modification_transactions<'ctx>(
        &self,
        ctx: &async_graphql::Context<'ctx>,
    ) -> crate::Result<Vec<crate::ShipModificationTransaction>> {
        let database_pool = ctx.data::<crate::DbPool>().unwrap();
        let transactions =
            crate::ShipModificationTransaction::get_by_system(database_pool, &self.symbol).await?;
        Ok(transactions)
    }

    async fn shipyard_ships(
        &self,
        ctx: &async_graphql::Context<'_>,
    ) -> crate::Result<Vec<crate::ShipyardShip>> {
        let database_pool = ctx.data::<crate::DbPool>().unwrap();
        let history = crate::ShipyardShip::get_last_by_system(database_pool, &self.symbol).await?;
        Ok(history)
    }

    async fn shipyard_ship_types(
        &self,
        ctx: &async_graphql::Context<'_>,
    ) -> crate::Result<Vec<crate::ShipyardShipTypes>> {
        let database_pool = ctx.data::<crate::DbPool>().unwrap();
        let history =
            crate::ShipyardShipTypes::get_last_by_system(database_pool, &self.symbol).await?;
        Ok(history)
    }

    async fn market_trades(
        &self,
        ctx: &async_graphql::Context<'_>,
    ) -> crate::Result<Vec<crate::MarketTrade>> {
        let database_pool = ctx.data::<crate::DbPool>().unwrap();
        let history = crate::MarketTrade::get_last_by_system(database_pool, &self.symbol).await?;
        Ok(history)
    }

    async fn market_trade_goods(
        &self,
        ctx: &async_graphql::Context<'_>,
    ) -> crate::Result<Vec<crate::MarketTradeGood>> {
        let database_pool = ctx.data::<crate::DbPool>().unwrap();
        let history =
            crate::MarketTradeGood::get_last_by_system(database_pool, &self.symbol).await?;
        Ok(history)
    }

    async fn fleets(&self, ctx: &async_graphql::Context<'_>) -> crate::Result<Vec<crate::Fleet>> {
        let database_pool = ctx.data::<crate::DbPool>().unwrap();
        let history = crate::Fleet::get_by_system(database_pool, &self.symbol).await?;
        Ok(history)
    }

    async fn surveys(&self, ctx: &async_graphql::Context<'_>) -> crate::Result<Vec<crate::Survey>> {
        let database_pool = ctx.data::<crate::DbPool>().unwrap();
        let history = crate::Survey::get_by_system_symbol(database_pool, &self.symbol).await?;
        Ok(history)
    }

    async fn extractions(
        &self,
        ctx: &async_graphql::Context<'_>,
    ) -> crate::Result<Vec<crate::Extraction>> {
        let database_pool = ctx.data::<crate::DbPool>().unwrap();
        let history = crate::Extraction::get_by_system_symbol(database_pool, &self.symbol).await?;
        Ok(history)
    }

    async fn construction_materials(
        &self,
        ctx: &async_graphql::Context<'_>,
    ) -> crate::Result<Vec<crate::ConstructionMaterial>> {
        let database_pool = ctx.data::<crate::DbPool>().unwrap();
        let history =
            crate::ConstructionMaterial::get_by_system(database_pool, &self.symbol).await?;
        Ok(history)
    }

    async fn construction_shipments(
        &self,
        ctx: &async_graphql::Context<'_>,
    ) -> crate::Result<Vec<crate::ConstructionShipment>> {
        let database_pool = ctx.data::<crate::DbPool>().unwrap();
        let history =
            crate::ConstructionShipment::get_by_system(database_pool, &self.symbol).await?;
        Ok(history)
    }

    async fn contract_deliveries(
        &self,
        ctx: &async_graphql::Context<'_>,
    ) -> crate::Result<Vec<crate::ContractDelivery>> {
        let database_pool = ctx.data::<crate::DbPool>().unwrap();
        let history =
            crate::ContractDelivery::get_by_system_symbol(database_pool, &self.symbol).await?;
        Ok(history)
    }

    // async fn contract_shipments(
    //     &self,
    //     ctx: &async_graphql::Context<'_>,
    // ) -> crate::Result<Vec<crate::ContractShipment>> {
    //     let database_pool = ctx.data::<crate::DbPool>().unwrap();
    //     let history =
    //         crate::ContractShipment::get_by_system_symbol(database_pool, &self.symbol).await?;
    //     Ok(history)
    // }

    async fn seen_agents(
        &self,
        ctx: &async_graphql::Context<'_>,
    ) -> crate::Result<Vec<KnownAgent>> {
        let database_pool = ctx.data::<crate::DbPool>().unwrap();
        let system_market_transactions =
            crate::MarketTransaction::get_by_system(database_pool, &self.symbol).await?;

        let system_shipyard_transactions =
            crate::ShipyardTransaction::get_by_system(database_pool, &self.symbol).await?;

        let known_agents_iter = system_market_transactions
            .iter()
            .filter_map(|f| {
                f.ship_symbol
                    .chars()
                    .rev()
                    .collect::<String>()
                    .split_once("-")
                    .map(|f| f.1.chars().rev().collect::<String>())
            })
            .chain(
                system_shipyard_transactions
                    .iter()
                    .map(|f| f.agent_symbol.clone()),
            );

        let known_agents = known_agents_iter
            .fold(std::collections::HashMap::new(), |mut acc, f| {
                acc.entry(f).and_modify(|e: &mut u32| *e += 1).or_insert(1);
                acc
            })
            .into_iter()
            .map(|f| KnownAgent {
                symbol: f.0,
                count: f.1,
            })
            .collect();
        Ok(known_agents)
    }
}

#[derive(Clone, Debug, PartialEq, serde::Serialize, async_graphql::SimpleObject)]
#[graphql(complex)]
struct KnownAgent {
    symbol: String,
    count: u32,
}

#[async_graphql::ComplexObject]
impl KnownAgent {
    async fn agent(&self, ctx: &async_graphql::Context<'_>) -> crate::Result<Option<crate::Agent>> {
        let database_pool = ctx.data::<crate::DbPool>().unwrap();
        let agent = crate::Agent::get_last_by_symbol(database_pool, &self.symbol).await?;
        Ok(agent)
    }
}

impl From<System> for (i32, i32) {
    fn from(value: System) -> Self {
        (value.x, value.y)
    }
}
impl From<&System> for (i32, i32) {
    fn from(value: &System) -> Self {
        (value.x, value.y)
    }
}

#[derive(Clone, Debug, PartialEq, serde::Serialize)]
pub struct RespSystem {
    pub symbol: String,
    pub sector_symbol: String,
    pub system_type: models::SystemType,
    pub x: i32,
    pub y: i32,
    pub waypoints: Option<i32>,
    pub marketplaces: Option<i32>,
    pub shipyards: Option<i32>,
    pub has_my_ships: Option<bool>,
}

impl From<&models::System> for System {
    fn from(system: &models::System) -> Self {
        System {
            symbol: system.symbol.clone(),
            sector_symbol: system.sector_symbol.clone(),
            system_type: system.r#type,
            x: system.x,
            y: system.y,
        }
    }
}

impl RespSystem {
    #[instrument(level = "trace", skip(database_pool))]
    pub async fn get_all(database_pool: &super::DbPool) -> crate::Result<Vec<RespSystem>> {
        let erg = sqlx::query_as!(
            RespSystem,
            r#"
            SELECT 
                system.symbol,
                system.sector_symbol,
                system.system_type as "system_type: models::SystemType",
                system.x,
                system.y,
            		count(waypoint.symbol) as "waypoints: i32",
				      	sum(CASE when waypoint.has_shipyard THEN 1 ELSE 0 END) as "shipyards: i32",
			      		sum(CASE when waypoint.has_marketplace THEN 1 ELSE 0 END) as "marketplaces: i32",
            		false as "has_my_ships: bool"
            FROM system left join waypoint on system.symbol = waypoint.system_symbol
			group by system.symbol
            "#
        )
        .fetch_all(database_pool.get_cache_pool())
        .await?;

        Ok(erg)
    }
}

impl System {
    #[instrument(level = "trace", skip(database_pool))]
    pub async fn get_by_symbol(
        database_pool: &super::DbPool,
        symbol: &str,
    ) -> crate::Result<Option<Self>> {
        let erg = sqlx::query_as!(
            System,
            r#"
            SELECT 
                symbol,
                sector_symbol,
                system_type as "system_type: models::SystemType",
                x,
                y
            FROM system
            WHERE symbol = $1
            LIMIT 1
            "#,
            symbol
        )
        .fetch_optional(&database_pool.database_pool)
        .await?;
        Ok(erg)
    }
}

impl DatabaseConnector<System> for System {
    #[instrument(level = "trace", skip(database_pool))]
    async fn insert(database_pool: &super::DbPool, item: &System) -> crate::Result<()> {
        sqlx::query!(
            r#"
                INSERT INTO system (
                    symbol,
                    sector_symbol,
                    system_type,
                    x,
                    y
                )
                VALUES ($1, $2, $3, $4, $5)
                ON CONFLICT (symbol) DO UPDATE
                SET sector_symbol = EXCLUDED.sector_symbol,
                    system_type = EXCLUDED.system_type,
                    x = EXCLUDED.x,
                    y = EXCLUDED.y
            "#,
            item.symbol,
            item.sector_symbol,
            item.system_type as models::SystemType,
            item.x,
            item.y
        )
        .execute(&database_pool.database_pool)
        .await?;

        Ok(())
    }

    #[instrument(level = "trace", skip(database_pool, items))]
    async fn insert_bulk(database_pool: &super::DbPool, items: &[System]) -> crate::Result<()> {
        let (symbols, sector_symbols, system_types, xs, ys): (
            Vec<_>,
            Vec<_>,
            Vec<_>,
            Vec<_>,
            Vec<_>,
        ) = itertools::multiunzip(items.iter().map(|s| {
            (
                s.symbol.clone(),
                s.sector_symbol.clone(),
                s.system_type,
                s.x,
                s.y,
            )
        }));

        sqlx::query!(
            r#"
            INSERT INTO system (
                symbol,
                sector_symbol,
                system_type,
                x,
                y
            )
            SELECT * FROM UNNEST(
                $1::character varying[],
                $2::character varying[],
                $3::system_type[],
                $4::integer[],
                $5::integer[]
            )
            ON CONFLICT (symbol) DO UPDATE
            SET sector_symbol = EXCLUDED.sector_symbol,
                system_type = EXCLUDED.system_type,
                x = EXCLUDED.x,
                y = EXCLUDED.y
            "#,
            &symbols,
            &sector_symbols,
            &system_types as &[models::SystemType],
            &xs,
            &ys
        )
        .execute(&database_pool.database_pool)
        .await?;

        Ok(())
    }

    #[instrument(level = "trace", skip(database_pool))]
    async fn get_all(database_pool: &super::DbPool) -> crate::Result<Vec<System>> {
        let erg = sqlx::query_as!(
            System,
            r#"
            SELECT 
                symbol,
                sector_symbol,
                system_type as "system_type: models::SystemType",
                x,
                y
            FROM system
            "#
        )
        .fetch_all(database_pool.get_cache_pool())
        .await?;
        Ok(erg)
    }
}

impl System {
    #[instrument(level = "trace", skip(database_pool))]
    pub async fn get_by_id(
        database_pool: &super::DbPool,
        id: &String,
    ) -> crate::Result<Option<System>> {
        let erg = sqlx::query_as!(
            System,
            r#"
        SELECT 
            symbol,
            sector_symbol,
            system_type as "system_type: models::SystemType",
            x,
            y
        FROM system
        WHERE symbol = $1
        LIMIT 1
        "#,
            id
        )
        .fetch_optional(&database_pool.database_pool)
        .await?;
        Ok(erg)
    }
}<|MERGE_RESOLUTION|>--- conflicted
+++ resolved
@@ -4,11 +4,8 @@
 use super::DatabaseConnector;
 
 #[derive(Clone, Debug, PartialEq, serde::Serialize, async_graphql::SimpleObject)]
-<<<<<<< HEAD
 #[graphql(complex)]
-=======
 #[graphql(name = "DBSystem")]
->>>>>>> 4b39c747
 pub struct System {
     pub symbol: String,
     pub sector_symbol: String,
